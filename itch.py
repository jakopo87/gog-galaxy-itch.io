--- conflicted
+++ resolved
@@ -19,7 +19,8 @@
 from galaxy.api.types import NextStep, Authentication, LocalGame, Game, LicenseInfo, GameTime
 
 if sys.platform.startswith("darwin"):
-    ITCH_DB_PATH = os.path.expanduser("~/Library/Application Support/itch/db/butler.db")
+    ITCH_DB_PATH = os.path.expanduser(
+        "~/Library/Application Support/itch/db/butler.db")
 else:
     ITCH_DB_PATH = os.path.join(os.getenv("appdata"), "itch/db/butler.db")
 
@@ -75,11 +76,8 @@
         return games
 
     async def get_user_data(self, api_key):
-<<<<<<< HEAD
         logging.debug("get_user_data")
 
-=======
->>>>>>> 3aacd955
         resp = await self._session.request(
             "GET", f"https://itch.io/api/1/{api_key}/me")
         data = await resp.json()
@@ -87,10 +85,7 @@
         return data.get("user")
 
     async def get_os_compatibility(self, game_id, context):
-<<<<<<< HEAD
         logging.debug(f"get_os_compatibility {game_id}")
-=======
->>>>>>> 3aacd955
         return OSCompatibility.Windows
 
     async def pass_login_credentials(self, step: str, credentials: Dict[str, str], cookies: List[Dict[str, str]]) -> \
@@ -134,7 +129,6 @@
         self.create_task(self.check_for_new_games(), "cfng")
 
     async def get_local_games(self) -> List[LocalGame]:
-<<<<<<< HEAD
         logging.debug("get_local_games")
         self.itch_db = sqlite3.connect(ITCH_DB_PATH)
         self.itch_db_cursor = self.itch_db.cursor()
@@ -147,18 +141,8 @@
             local_games.append(
                 LocalGame(game_id=game.game_id,
                           local_game_state=LocalGameState.Installed))
-=======
-        # all available games are installed, so we convert the Game list to a LocalGame list
-        games = await self.get_games()
-        return games
-        # local_games = []
-        # for game in games:
-        #     local_games.append(
-        #         LocalGame(game_id=game.game_id,
-        #                   local_game_state=LocalGameState.Installed))
->>>>>>> 3aacd955
-
-        # return local_games
+
+        return local_games
 
     async def launch_game(self, game_id: str) -> None:
         self.itch_db = sqlite3.connect(ITCH_DB_PATH)
